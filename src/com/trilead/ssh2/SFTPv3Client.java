--- conflicted
+++ resolved
@@ -1,4 +1,3 @@
-<<<<<<< HEAD
 
 package com.trilead.ssh2;
 
@@ -1387,1394 +1386,4 @@
 			handle.isClosed = true;
 		}
 	}
-}
-=======
-
-package com.trilead.ssh2;
-
-import java.io.BufferedOutputStream;
-import java.io.IOException;
-import java.io.InputStream;
-import java.io.OutputStream;
-import java.io.PrintStream;
-import java.nio.charset.Charset;
-import java.util.HashMap;
-import java.util.Vector;
-
-import com.trilead.ssh2.packets.TypesReader;
-import com.trilead.ssh2.packets.TypesWriter;
-import com.trilead.ssh2.sftp.AttribFlags;
-import com.trilead.ssh2.sftp.ErrorCodes;
-import com.trilead.ssh2.sftp.Packet;
-
-
-/**
- * A <code>SFTPv3Client</code> represents a SFTP (protocol version 3)
- * client connection tunnelled over a SSH-2 connection. This is a very simple
- * (synchronous) implementation.
- * <p>
- * Basically, most methods in this class map directly to one of
- * the packet types described in draft-ietf-secsh-filexfer-02.txt.
- * <p>
- * Note: this is experimental code.
- * <p>
- * Error handling: the methods of this class throw IOExceptions. However, unless
- * there is catastrophic failure, exceptions of the type {@link SFTPv3Client} will
- * be thrown (a subclass of IOException). Therefore, you can implement more verbose
- * behavior by checking if a thrown exception if of this type. If yes, then you
- * can cast the exception and access detailed information about the failure. 
- * <p>
- * Notes about file names, directory names and paths, copy-pasted
- * from the specs:
- * <ul>
- * <li>SFTP v3 represents file names as strings. File names are
- * assumed to use the slash ('/') character as a directory separator.</li>
- * <li>File names starting with a slash are "absolute", and are relative to
- * the root of the file system.  Names starting with any other character
- * are relative to the user's default directory (home directory).</li>
- * <li>Servers SHOULD interpret a path name component ".." as referring to
- * the parent directory, and "." as referring to the current directory.
- * If the server implementation limits access to certain parts of the
- * file system, it must be extra careful in parsing file names when
- * enforcing such restrictions.  There have been numerous reported
- * security bugs where a ".." in a path name has allowed access outside
- * the intended area.</li>
- * <li>An empty path name is valid, and it refers to the user's default
- * directory (usually the user's home directory).</li>
- * </ul>
- * <p>
- * If you are still not tired then please go on and read the comment for
- * {@link #setCharset(String)}.
- * 
- * @author Christian Plattner, plattner@trilead.com
- * @version $Id: SFTPv3Client.java,v 1.3 2008/04/01 12:38:09 cplattne Exp $
- */
-public class SFTPv3Client
-{
-	final Connection conn;
-	final Session sess;
-	final PrintStream debug;
-
-	boolean flag_closed = false;
-
-	InputStream is;
-	OutputStream os;
-
-	int protocol_version = 0;
-	HashMap server_extensions = new HashMap();
-
-	int next_request_id = 1000;
-
-	String charsetName = null;
-
-	/**
-	 * Create a SFTP v3 client.
-	 * 
-	 * @param conn The underlying SSH-2 connection to be used.
-	 * @param debug
-	 * @throws IOException
-	 * 
-	 * @deprecated this constructor (debug version) will disappear in the future,
-	 *             use {@link #SFTPv3Client(Connection)} instead.
-	 */
-	public SFTPv3Client(Connection conn, PrintStream debug) throws IOException
-	{
-		if (conn == null)
-			throw new IllegalArgumentException("Cannot accept null argument!");
-
-		this.conn = conn;
-		this.debug = debug;
-
-		if (debug != null)
-			debug.println("Opening session and starting SFTP subsystem.");
-
-		sess = conn.openSession();
-		sess.startSubSystem("sftp");
-
-		is = sess.getStdout();
-		os = new BufferedOutputStream(sess.getStdin(), 2048);
-
-		if ((is == null) || (os == null))
-			throw new IOException("There is a problem with the streams of the underlying channel.");
-
-		init();
-	}
-
-	/**
-	 * Create a SFTP v3 client.
-	 * 
-	 * @param conn The underlying SSH-2 connection to be used.
-	 * @throws IOException
-	 */
-	public SFTPv3Client(Connection conn) throws IOException
-	{
-		this(conn, null);
-	}
-
-	/**
-	 * Set the charset used to convert between Java Unicode Strings and byte encodings
-	 * used by the server for paths and file names. Unfortunately, the SFTP v3 draft
-	 * says NOTHING about such conversions (well, with the exception of error messages
-	 * which have to be in UTF-8). Newer drafts specify to use UTF-8 for file names
-	 * (if I remember correctly). However, a quick test using OpenSSH serving a EXT-3
-	 * filesystem has shown that UTF-8 seems to be a bad choice for SFTP v3 (tested with
-	 * filenames containing german umlauts). "windows-1252" seems to work better for Europe.
-	 * Luckily, "windows-1252" is the platform default in my case =).
-	 * <p>
-	 * If you don't set anything, then the platform default will be used (this is the default
-	 * behavior).
-	 * 
-	 * @see #getCharset()
-	 * 
-	 * @param charset the name of the charset to be used or <code>null</code> to use the platform's
-	 *        default encoding.
-	 * @throws IOException
-	 */
-	public void setCharset(String charset) throws IOException
-	{
-		if (charset == null)
-		{
-			charsetName = charset;
-			return;
-		}
-
-		try
-		{
-			Charset.forName(charset);
-		}
-		catch (Exception e)
-		{
-			throw (IOException) new IOException("This charset is not supported").initCause(e);
-		}
-		charsetName = charset;
-	}
-
-	/**
-	 * The currently used charset for filename encoding/decoding.
-	 * 
-	 * @see #setCharset(String)
-	 * 
-	 * @return The name of the charset (<code>null</code> if the platform's default charset is being used)
-	 */
-	public String getCharset()
-	{
-		return charsetName;
-	}
-
-	private final void checkHandleValidAndOpen(SFTPv3FileHandle handle) throws IOException
-	{
-		if (handle.client != this)
-			throw new IOException("The file handle was created with another SFTPv3FileHandle instance.");
-
-		if (handle.isClosed == true)
-			throw new IOException("The file handle is closed.");
-	}
-
-	private final void sendMessage(int type, int requestId, byte[] msg, int off, int len) throws IOException
-	{
-		int msglen = len + 1;
-
-		if (type != Packet.SSH_FXP_INIT)
-			msglen += 4;
-
-		os.write(msglen >> 24);
-		os.write(msglen >> 16);
-		os.write(msglen >> 8);
-		os.write(msglen);
-		os.write(type);
-
-		if (type != Packet.SSH_FXP_INIT)
-		{
-			os.write(requestId >> 24);
-			os.write(requestId >> 16);
-			os.write(requestId >> 8);
-			os.write(requestId);
-		}
-
-		os.write(msg, off, len);
-		os.flush();
-	}
-
-	private final void sendMessage(int type, int requestId, byte[] msg) throws IOException
-	{
-		sendMessage(type, requestId, msg, 0, msg.length);
-	}
-
-	private final void readBytes(byte[] buff, int pos, int len) throws IOException
-	{
-		while (len > 0)
-		{
-			int count = is.read(buff, pos, len);
-			if (count < 0)
-				throw new IOException("Unexpected end of sftp stream.");
-			if ((count == 0) || (count > len))
-				throw new IOException("Underlying stream implementation is bogus!");
-			len -= count;
-			pos += count;
-		}
-	}
-
-	/**
-	 * Read a message and guarantee that the <b>contents</b> is not larger than
-	 * <code>maxlen</code> bytes.
-	 * <p>
-	 * Note: receiveMessage(34000) actually means that the message may be up to 34004
-	 * bytes (the length attribute preceeding the contents is 4 bytes).
-	 * 
-	 * @param maxlen
-	 * @return the message contents
-	 * @throws IOException
-	 */
-	private final byte[] receiveMessage(int maxlen) throws IOException
-	{
-		byte[] msglen = new byte[4];
-
-		readBytes(msglen, 0, 4);
-
-		int len = (((msglen[0] & 0xff) << 24) | ((msglen[1] & 0xff) << 16) | ((msglen[2] & 0xff) << 8) | (msglen[3] & 0xff));
-
-		if ((len > maxlen) || (len <= 0))
-			throw new IOException("Illegal sftp packet len: " + len);
-
-		byte[] msg = new byte[len];
-
-		readBytes(msg, 0, len);
-
-		return msg;
-	}
-
-	private final int generateNextRequestID()
-	{
-		synchronized (this)
-		{
-			return next_request_id++;
-		}
-	}
-
-	private final void closeHandle(byte[] handle) throws IOException
-	{
-		int req_id = generateNextRequestID();
-
-		TypesWriter tw = new TypesWriter();
-		tw.writeString(handle, 0, handle.length);
-
-		sendMessage(Packet.SSH_FXP_CLOSE, req_id, tw.getBytes());
-
-		expectStatusOKMessage(req_id);
-	}
-
-	private SFTPv3FileAttributes readAttrs(TypesReader tr) throws IOException
-	{
-		/*
-		 * uint32   flags
-		 * uint64   size           present only if flag SSH_FILEXFER_ATTR_SIZE
-		 * uint32   uid            present only if flag SSH_FILEXFER_ATTR_V3_UIDGID
-		 * uint32   gid            present only if flag SSH_FILEXFER_ATTR_V3_UIDGID
-		 * uint32   permissions    present only if flag SSH_FILEXFER_ATTR_PERMISSIONS
-		 * uint32   atime          present only if flag SSH_FILEXFER_ATTR_V3_ACMODTIME
-		 * uint32   mtime          present only if flag SSH_FILEXFER_ATTR_V3_ACMODTIME
-		 * uint32   extended_count present only if flag SSH_FILEXFER_ATTR_EXTENDED
-		 * string   extended_type
-		 * string   extended_data
-		 * ...      more extended data (extended_type - extended_data pairs),
-		 *          so that number of pairs equals extended_count
-		 */
-
-		SFTPv3FileAttributes fa = new SFTPv3FileAttributes();
-
-		int flags = tr.readUINT32();
-
-		if ((flags & AttribFlags.SSH_FILEXFER_ATTR_SIZE) != 0)
-		{
-			if (debug != null)
-				debug.println("SSH_FILEXFER_ATTR_SIZE");
-			fa.size = new Long(tr.readUINT64());
-		}
-
-		if ((flags & AttribFlags.SSH_FILEXFER_ATTR_V3_UIDGID) != 0)
-		{
-			if (debug != null)
-				debug.println("SSH_FILEXFER_ATTR_V3_UIDGID");
-			fa.uid = new Integer(tr.readUINT32());
-			fa.gid = new Integer(tr.readUINT32());
-		}
-
-		if ((flags & AttribFlags.SSH_FILEXFER_ATTR_PERMISSIONS) != 0)
-		{
-			if (debug != null)
-				debug.println("SSH_FILEXFER_ATTR_PERMISSIONS");
-			fa.permissions = new Integer(tr.readUINT32());
-		}
-
-		if ((flags & AttribFlags.SSH_FILEXFER_ATTR_V3_ACMODTIME) != 0)
-		{
-			if (debug != null)
-				debug.println("SSH_FILEXFER_ATTR_V3_ACMODTIME");
-			fa.atime = new Long(((long)tr.readUINT32()) & 0xffffffffl);
-			fa.mtime = new Long(((long)tr.readUINT32()) & 0xffffffffl);
-
-		}
-
-		if ((flags & AttribFlags.SSH_FILEXFER_ATTR_EXTENDED) != 0)
-		{
-			int count = tr.readUINT32();
-
-			if (debug != null)
-				debug.println("SSH_FILEXFER_ATTR_EXTENDED (" + count + ")");
-
-			/* Read it anyway to detect corrupt packets */
-
-			while (count > 0)
-			{
-				tr.readByteString();
-				tr.readByteString();
-				count--;
-			}
-		}
-
-		return fa;
-	}
-
-	/**
-	 * Retrieve the file attributes of an open file.
-	 * 
-	 * @param handle a SFTPv3FileHandle handle.
-	 * @return a SFTPv3FileAttributes object.
-	 * @throws IOException
-	 */
-	public SFTPv3FileAttributes fstat(SFTPv3FileHandle handle) throws IOException
-	{
-		checkHandleValidAndOpen(handle);
-
-		int req_id = generateNextRequestID();
-
-		TypesWriter tw = new TypesWriter();
-		tw.writeString(handle.fileHandle, 0, handle.fileHandle.length);
-
-		if (debug != null)
-		{
-			debug.println("Sending SSH_FXP_FSTAT...");
-			debug.flush();
-		}
-
-		sendMessage(Packet.SSH_FXP_FSTAT, req_id, tw.getBytes());
-
-		byte[] resp = receiveMessage(34000);
-
-		if (debug != null)
-		{
-			debug.println("Got REPLY.");
-			debug.flush();
-		}
-
-		TypesReader tr = new TypesReader(resp);
-
-		int t = tr.readByte();
-
-		int rep_id = tr.readUINT32();
-		if (rep_id != req_id)
-			throw new IOException("The server sent an invalid id field.");
-
-		if (t == Packet.SSH_FXP_ATTRS)
-		{
-			return readAttrs(tr);
-		}
-
-		if (t != Packet.SSH_FXP_STATUS)
-			throw new IOException("The SFTP server sent an unexpected packet type (" + t + ")");
-
-		int errorCode = tr.readUINT32();
-
-		throw new SFTPException(tr.readString(), errorCode);
-	}
-
-	private SFTPv3FileAttributes statBoth(String path, int statMethod) throws IOException
-	{
-		int req_id = generateNextRequestID();
-
-		TypesWriter tw = new TypesWriter();
-		tw.writeString(path, charsetName);
-
-		if (debug != null)
-		{
-			debug.println("Sending SSH_FXP_STAT/SSH_FXP_LSTAT...");
-			debug.flush();
-		}
-
-		sendMessage(statMethod, req_id, tw.getBytes());
-
-		byte[] resp = receiveMessage(34000);
-
-		if (debug != null)
-		{
-			debug.println("Got REPLY.");
-			debug.flush();
-		}
-
-		TypesReader tr = new TypesReader(resp);
-
-		int t = tr.readByte();
-
-		int rep_id = tr.readUINT32();
-		if (rep_id != req_id)
-			throw new IOException("The server sent an invalid id field.");
-
-		if (t == Packet.SSH_FXP_ATTRS)
-		{
-			return readAttrs(tr);
-		}
-
-		if (t != Packet.SSH_FXP_STATUS)
-			throw new IOException("The SFTP server sent an unexpected packet type (" + t + ")");
-
-		int errorCode = tr.readUINT32();
-
-		throw new SFTPException(tr.readString(), errorCode);
-	}
-
-	/**
-	 * Retrieve the file attributes of a file. This method
-	 * follows symbolic links on the server.
-	 * 
-	 * @see #lstat(String)
-	 * 
-	 * @param path See the {@link SFTPv3Client comment} for the class for more details.
-	 * @return a SFTPv3FileAttributes object.
-	 * @throws IOException
-	 */
-	public SFTPv3FileAttributes stat(String path) throws IOException
-	{
-		return statBoth(path, Packet.SSH_FXP_STAT);
-	}
-
-	/**
-	 * Retrieve the file attributes of a file. This method
-	 * does NOT follow symbolic links on the server.
-	 * 
-	 * @see #stat(String)
-	 * 
-	 * @param path See the {@link SFTPv3Client comment} for the class for more details.
-	 * @return a SFTPv3FileAttributes object.
-	 * @throws IOException
-	 */
-	public SFTPv3FileAttributes lstat(String path) throws IOException
-	{
-		return statBoth(path, Packet.SSH_FXP_LSTAT);
-	}
-
-	/**
-	 * Read the target of a symbolic link.
-	 * 
-	 * @param path See the {@link SFTPv3Client comment} for the class for more details.
-	 * @return The target of the link.
-	 * @throws IOException
-	 */
-	public String readLink(String path) throws IOException
-	{
-		int req_id = generateNextRequestID();
-
-		TypesWriter tw = new TypesWriter();
-		tw.writeString(path, charsetName);
-
-		if (debug != null)
-		{
-			debug.println("Sending SSH_FXP_READLINK...");
-			debug.flush();
-		}
-
-		sendMessage(Packet.SSH_FXP_READLINK, req_id, tw.getBytes());
-
-		byte[] resp = receiveMessage(34000);
-
-		if (debug != null)
-		{
-			debug.println("Got REPLY.");
-			debug.flush();
-		}
-
-		TypesReader tr = new TypesReader(resp);
-
-		int t = tr.readByte();
-
-		int rep_id = tr.readUINT32();
-		if (rep_id != req_id)
-			throw new IOException("The server sent an invalid id field.");
-
-		if (t == Packet.SSH_FXP_NAME)
-		{
-			int count = tr.readUINT32();
-
-			if (count != 1)
-				throw new IOException("The server sent an invalid SSH_FXP_NAME packet.");
-
-			return tr.readString(charsetName);
-		}
-
-		if (t != Packet.SSH_FXP_STATUS)
-			throw new IOException("The SFTP server sent an unexpected packet type (" + t + ")");
-
-		int errorCode = tr.readUINT32();
-
-		throw new SFTPException(tr.readString(), errorCode);
-	}
-
-	private void expectStatusOKMessage(int id) throws IOException
-	{
-		byte[] resp = receiveMessage(34000);
-
-		if (debug != null)
-		{
-			debug.println("Got REPLY.");
-			debug.flush();
-		}
-
-		TypesReader tr = new TypesReader(resp);
-
-		int t = tr.readByte();
-
-		int rep_id = tr.readUINT32();
-		if (rep_id != id)
-			throw new IOException("The server sent an invalid id field.");
-
-		if (t != Packet.SSH_FXP_STATUS)
-			throw new IOException("The SFTP server sent an unexpected packet type (" + t + ")");
-
-		int errorCode = tr.readUINT32();
-
-		if (errorCode == ErrorCodes.SSH_FX_OK)
-			return;
-
-		throw new SFTPException(tr.readString(), errorCode);
-	}
-
-	/**
-	 *  Modify the attributes of a file. Used for operations such as changing
-	 *  the ownership, permissions or access times, as well as for truncating a file.
-	 * 
-	 * @param path See the {@link SFTPv3Client comment} for the class for more details.
-	 * @param attr A SFTPv3FileAttributes object. Specifies the modifications to be
-	 *             made to the attributes of the file. Empty fields will be ignored.
-	 * @throws IOException
-	 */
-	public void setstat(String path, SFTPv3FileAttributes attr) throws IOException
-	{
-		int req_id = generateNextRequestID();
-
-		TypesWriter tw = new TypesWriter();
-		tw.writeString(path, charsetName);
-		tw.writeBytes(createAttrs(attr));
-
-		if (debug != null)
-		{
-			debug.println("Sending SSH_FXP_SETSTAT...");
-			debug.flush();
-		}
-
-		sendMessage(Packet.SSH_FXP_SETSTAT, req_id, tw.getBytes());
-
-		expectStatusOKMessage(req_id);
-	}
-
-	/**
-	 * 	Modify the attributes of a file. Used for operations such as changing
-	 *  the ownership, permissions or access times, as well as for truncating a file.
-	 * 
-	 * @param handle a SFTPv3FileHandle handle
-	 * @param attr A SFTPv3FileAttributes object. Specifies the modifications to be
-	 *             made to the attributes of the file. Empty fields will be ignored.
-	 * @throws IOException
-	 */
-	public void fsetstat(SFTPv3FileHandle handle, SFTPv3FileAttributes attr) throws IOException
-	{
-		checkHandleValidAndOpen(handle);
-
-		int req_id = generateNextRequestID();
-
-		TypesWriter tw = new TypesWriter();
-		tw.writeString(handle.fileHandle, 0, handle.fileHandle.length);
-		tw.writeBytes(createAttrs(attr));
-
-		if (debug != null)
-		{
-			debug.println("Sending SSH_FXP_FSETSTAT...");
-			debug.flush();
-		}
-
-		sendMessage(Packet.SSH_FXP_FSETSTAT, req_id, tw.getBytes());
-
-		expectStatusOKMessage(req_id);
-	}
-
-	/**
-	 * Create a symbolic link on the server. Creates a link "src" that points
-	 * to "target".
-	 * 
-	 * @param src See the {@link SFTPv3Client comment} for the class for more details.
-	 * @param target See the {@link SFTPv3Client comment} for the class for more details.
-	 * @throws IOException
-	 */
-	public void createSymlink(String src, String target) throws IOException
-	{
-		int req_id = generateNextRequestID();
-
-		/* Either I am too stupid to understand the SFTP draft
-		 * or the OpenSSH guys changed the semantics of src and target.
-		 */
-
-		TypesWriter tw = new TypesWriter();
-		tw.writeString(target, charsetName);
-		tw.writeString(src, charsetName);
-
-		if (debug != null)
-		{
-			debug.println("Sending SSH_FXP_SYMLINK...");
-			debug.flush();
-		}
-
-		sendMessage(Packet.SSH_FXP_SYMLINK, req_id, tw.getBytes());
-
-		expectStatusOKMessage(req_id);
-	}
-
-	/**
-	 * Have the server canonicalize any given path name to an absolute path.
-	 * This is useful for converting path names containing ".." components or
-	 * relative pathnames without a leading slash into absolute paths.
-	 * 
-	 * @param path See the {@link SFTPv3Client comment} for the class for more details.
-	 * @return An absolute path.
-	 * @throws IOException
-	 */
-	public String canonicalPath(String path) throws IOException
-	{
-		int req_id = generateNextRequestID();
-
-		TypesWriter tw = new TypesWriter();
-		tw.writeString(path, charsetName);
-
-		if (debug != null)
-		{
-			debug.println("Sending SSH_FXP_REALPATH...");
-			debug.flush();
-		}
-
-		sendMessage(Packet.SSH_FXP_REALPATH, req_id, tw.getBytes());
-
-		byte[] resp = receiveMessage(34000);
-
-		if (debug != null)
-		{
-			debug.println("Got REPLY.");
-			debug.flush();
-		}
-
-		TypesReader tr = new TypesReader(resp);
-
-		int t = tr.readByte();
-
-		int rep_id = tr.readUINT32();
-		if (rep_id != req_id)
-			throw new IOException("The server sent an invalid id field.");
-
-		if (t == Packet.SSH_FXP_NAME)
-		{
-			int count = tr.readUINT32();
-
-			if (count != 1)
-				throw new IOException("The server sent an invalid SSH_FXP_NAME packet.");
-
-			return tr.readString(charsetName);
-		}
-
-		if (t != Packet.SSH_FXP_STATUS)
-			throw new IOException("The SFTP server sent an unexpected packet type (" + t + ")");
-
-		int errorCode = tr.readUINT32();
-
-		throw new SFTPException(tr.readString(), errorCode);
-	}
-
-	private final Vector scanDirectory(byte[] handle) throws IOException
-	{
-		Vector files = new Vector();
-
-		while (true)
-		{
-			int req_id = generateNextRequestID();
-
-			TypesWriter tw = new TypesWriter();
-			tw.writeString(handle, 0, handle.length);
-
-			if (debug != null)
-			{
-				debug.println("Sending SSH_FXP_READDIR...");
-				debug.flush();
-			}
-
-			sendMessage(Packet.SSH_FXP_READDIR, req_id, tw.getBytes());
-		
-			/* Some servers send here a packet with size > 34000 */
-			/* To whom it may concern: please learn to read the specs. */
-			
-			byte[] resp = receiveMessage(65536);
-
-			if (debug != null)
-			{
-				debug.println("Got REPLY.");
-				debug.flush();
-			}
-
-			TypesReader tr = new TypesReader(resp);
-
-			int t = tr.readByte();
-
-			int rep_id = tr.readUINT32();
-			if (rep_id != req_id)
-				throw new IOException("The server sent an invalid id field.");
-
-			if (t == Packet.SSH_FXP_NAME)
-			{
-				int count = tr.readUINT32();
-
-				if (debug != null)
-					debug.println("Parsing " + count + " name entries...");
-
-				while (count > 0)
-				{
-					SFTPv3DirectoryEntry dirEnt = new SFTPv3DirectoryEntry();
-
-					dirEnt.filename = tr.readString(charsetName);
-					dirEnt.longEntry = tr.readString(charsetName);
-
-					dirEnt.attributes = readAttrs(tr);
-					files.addElement(dirEnt);
-
-					if (debug != null)
-						debug.println("File: '" + dirEnt.filename + "'");
-					count--;
-				}
-				continue;
-			}
-
-			if (t != Packet.SSH_FXP_STATUS)
-				throw new IOException("The SFTP server sent an unexpected packet type (" + t + ")");
-
-			int errorCode = tr.readUINT32();
-
-			if (errorCode == ErrorCodes.SSH_FX_EOF)
-				return files;
-
-			throw new SFTPException(tr.readString(), errorCode);
-		}
-	}
-
-	private final byte[] openDirectory(String path) throws IOException
-	{
-		int req_id = generateNextRequestID();
-
-		TypesWriter tw = new TypesWriter();
-		tw.writeString(path, charsetName);
-
-		if (debug != null)
-		{
-			debug.println("Sending SSH_FXP_OPENDIR...");
-			debug.flush();
-		}
-
-		sendMessage(Packet.SSH_FXP_OPENDIR, req_id, tw.getBytes());
-
-		byte[] resp = receiveMessage(34000);
-
-		TypesReader tr = new TypesReader(resp);
-
-		int t = tr.readByte();
-
-		int rep_id = tr.readUINT32();
-		if (rep_id != req_id)
-			throw new IOException("The server sent an invalid id field.");
-
-		if (t == Packet.SSH_FXP_HANDLE)
-		{
-			if (debug != null)
-			{
-				debug.println("Got SSH_FXP_HANDLE.");
-				debug.flush();
-			}
-
-			byte[] handle = tr.readByteString();
-			return handle;
-		}
-
-		if (t != Packet.SSH_FXP_STATUS)
-			throw new IOException("The SFTP server sent an unexpected packet type (" + t + ")");
-
-		int errorCode = tr.readUINT32();
-		String errorMessage = tr.readString();
-
-		throw new SFTPException(errorMessage, errorCode);
-	}
-
-	private final String expandString(byte[] b, int off, int len)
-	{
-		StringBuffer sb = new StringBuffer();
-
-		for (int i = 0; i < len; i++)
-		{
-			int c = b[off + i] & 0xff;
-
-			if ((c >= 32) && (c <= 126))
-			{
-				sb.append((char) c);
-			}
-			else
-			{
-				sb.append("{0x" + Integer.toHexString(c) + "}");
-			}
-		}
-
-		return sb.toString();
-	}
-
-	private void init() throws IOException
-	{
-		/* Send SSH_FXP_INIT (version 3) */
-
-		final int client_version = 3;
-
-		if (debug != null)
-			debug.println("Sending SSH_FXP_INIT (" + client_version + ")...");
-
-		TypesWriter tw = new TypesWriter();
-		tw.writeUINT32(client_version);
-		sendMessage(Packet.SSH_FXP_INIT, 0, tw.getBytes());
-
-		/* Receive SSH_FXP_VERSION */
-
-		if (debug != null)
-			debug.println("Waiting for SSH_FXP_VERSION...");
-
-		TypesReader tr = new TypesReader(receiveMessage(34000)); /* Should be enough for any reasonable server */
-
-		int type = tr.readByte();
-
-		if (type != Packet.SSH_FXP_VERSION)
-		{
-			throw new IOException("The server did not send a SSH_FXP_VERSION packet (got " + type + ")");
-		}
-
-		protocol_version = tr.readUINT32();
-
-		if (debug != null)
-			debug.println("SSH_FXP_VERSION: protocol_version = " + protocol_version);
-
-		if (protocol_version != 3)
-			throw new IOException("Server version " + protocol_version + " is currently not supported");
-
-		/* Read and save extensions (if any) for later use */
-
-		while (tr.remain() != 0)
-		{
-			String name = tr.readString();
-			byte[] value = tr.readByteString();
-			server_extensions.put(name, value);
-
-			if (debug != null)
-				debug.println("SSH_FXP_VERSION: extension: " + name + " = '" + expandString(value, 0, value.length)
-						+ "'");
-		}
-	}
-
-	/**
-	 * Returns the negotiated SFTP protocol version between the client and the server.
-	 * 
-	 * @return SFTP protocol version, i.e., "3".
-	 * 
-	 */
-	public int getProtocolVersion()
-	{
-		return protocol_version;
-	}
-
-	/**
-	 * Close this SFTP session. NEVER forget to call this method to free up
-	 * resources - even if you got an exception from one of the other methods.
-	 * Sometimes these other methods may throw an exception, saying that the
-	 * underlying channel is closed (this can happen, e.g., if the other server
-	 * sent a close message.) However, as long as you have not called the
-	 * <code>close()</code> method, you are likely wasting resources.
-	 * 
-	 */
-	public void close()
-	{
-		sess.close();
-	}
-
-	/**
-	 * List the contents of a directory.
-	 * 
-	 * @param dirName See the {@link SFTPv3Client comment} for the class for more details.
-	 * @return A Vector containing {@link SFTPv3DirectoryEntry} objects.
-	 * @throws IOException
-	 */
-	public Vector ls(String dirName) throws IOException
-	{
-		byte[] handle = openDirectory(dirName);
-		Vector result = scanDirectory(handle);
-		closeHandle(handle);
-		return result;
-	}
-
-	/**
-	 * Create a new directory.
-	 * 
-	 * @param dirName See the {@link SFTPv3Client comment} for the class for more details.
-	 * @param posixPermissions the permissions for this directory, e.g., "0700" (remember that
-	 *                         this is octal noation). The server will likely apply a umask.
-	 * 
-	 * @throws IOException
-	 */
-	public void mkdir(String dirName, int posixPermissions) throws IOException
-	{
-		int req_id = generateNextRequestID();
-
-		TypesWriter tw = new TypesWriter();
-		tw.writeString(dirName, charsetName);
-		tw.writeUINT32(AttribFlags.SSH_FILEXFER_ATTR_PERMISSIONS);
-		tw.writeUINT32(posixPermissions);
-
-		sendMessage(Packet.SSH_FXP_MKDIR, req_id, tw.getBytes());
-
-		expectStatusOKMessage(req_id);
-	}
-
-	/**
-	 * Remove a file.
-	 * 
-	 * @param fileName See the {@link SFTPv3Client comment} for the class for more details.
-	 * @throws IOException
-	 */
-	public void rm(String fileName) throws IOException
-	{
-		int req_id = generateNextRequestID();
-
-		TypesWriter tw = new TypesWriter();
-		tw.writeString(fileName, charsetName);
-
-		sendMessage(Packet.SSH_FXP_REMOVE, req_id, tw.getBytes());
-
-		expectStatusOKMessage(req_id);
-	}
-
-	/**
-	 * Remove an empty directory. 
-	 * 
-	 * @param dirName See the {@link SFTPv3Client comment} for the class for more details.
-	 * @throws IOException
-	 */
-	public void rmdir(String dirName) throws IOException
-	{
-		int req_id = generateNextRequestID();
-
-		TypesWriter tw = new TypesWriter();
-		tw.writeString(dirName, charsetName);
-
-		sendMessage(Packet.SSH_FXP_RMDIR, req_id, tw.getBytes());
-
-		expectStatusOKMessage(req_id);
-	}
-
-	/**
-	 * Move a file or directory.
-	 * 
-	 * @param oldPath See the {@link SFTPv3Client comment} for the class for more details.
-	 * @param newPath See the {@link SFTPv3Client comment} for the class for more details.
-	 * @throws IOException
-	 */
-	public void mv(String oldPath, String newPath) throws IOException
-	{
-		int req_id = generateNextRequestID();
-
-		TypesWriter tw = new TypesWriter();
-		tw.writeString(oldPath, charsetName);
-		tw.writeString(newPath, charsetName);
-
-		sendMessage(Packet.SSH_FXP_RENAME, req_id, tw.getBytes());
-
-		expectStatusOKMessage(req_id);
-	}
-
-	/**
-	 * Open a file for reading.
-	 * 
-	 * @param fileName See the {@link SFTPv3Client comment} for the class for more details.
-	 * @return a SFTPv3FileHandle handle
-	 * @throws IOException
-	 */
-	public SFTPv3FileHandle openFileRO(String fileName) throws IOException
-	{
-		return openFile(fileName, 0x00000001, null); // SSH_FXF_READ	
-	}
-
-	/**
-	 * Open a file for reading and writing.
-	 * 
-	 * @param fileName See the {@link SFTPv3Client comment} for the class for more details.
-	 * @return a SFTPv3FileHandle handle
-	 * @throws IOException
-	 */
-	public SFTPv3FileHandle openFileRW(String fileName) throws IOException
-	{
-		return openFile(fileName, 0x00000003, null); // SSH_FXF_READ | SSH_FXF_WRITE
-	}
-
-	// Append is broken (already in the specification, because there is no way to
-	// send a write operation (what offset to use??))
-	//	public SFTPv3FileHandle openFileRWAppend(String fileName) throws IOException
-	//	{
-	//		return openFile(fileName, 0x00000007, null); // SSH_FXF_READ | SSH_FXF_WRITE | SSH_FXF_APPEND
-	//	}
-
-	/**
-	 * Create a file and open it for reading and writing.
-	 * Same as {@link #createFile(String, SFTPv3FileAttributes) createFile(fileName, null)}.
-	 * 
-	 * @param fileName See the {@link SFTPv3Client comment} for the class for more details.
-	 * @return a SFTPv3FileHandle handle
-	 * @throws IOException
-	 */
-	public SFTPv3FileHandle createFile(String fileName) throws IOException
-	{
-		return createFile(fileName, null);
-	}
-
-	/**
-	 * Create a file and open it for reading and writing.
-	 * You can specify the default attributes of the file (the server may or may
-	 * not respect your wishes).
-	 * 
-	 * @param fileName See the {@link SFTPv3Client comment} for the class for more details.
-	 * @param attr may be <code>null</code> to use server defaults. Probably only
-	 *             the <code>uid</code>, <code>gid</code> and <code>permissions</code>
-	 *             (remember the server may apply a umask) entries of the {@link SFTPv3FileHandle}
-	 *             structure make sense. You need only to set those fields where you want
-	 *             to override the server's defaults.
-	 * @return a SFTPv3FileHandle handle
-	 * @throws IOException
-	 */
-	public SFTPv3FileHandle createFile(String fileName, SFTPv3FileAttributes attr) throws IOException
-	{
-		return openFile(fileName, 0x00000008 | 0x00000003, attr); // SSH_FXF_CREAT | SSH_FXF_READ | SSH_FXF_WRITE
-	}
-
-	/**
-	 * Create a file (truncate it if it already exists) and open it for reading and writing.
-	 * Same as {@link #createFileTruncate(String, SFTPv3FileAttributes) createFileTruncate(fileName, null)}.
-	 * 
-	 * @param fileName See the {@link SFTPv3Client comment} for the class for more details.
-	 * @return a SFTPv3FileHandle handle
-	 * @throws IOException
-	 */
-	public SFTPv3FileHandle createFileTruncate(String fileName) throws IOException
-	{
-		return createFileTruncate(fileName, null);
-	}
-
-	/**
-	 * reate a file (truncate it if it already exists) and open it for reading and writing.
-	 * You can specify the default attributes of the file (the server may or may
-	 * not respect your wishes).
-	 * 
-	 * @param fileName See the {@link SFTPv3Client comment} for the class for more details.
-	 * @param attr may be <code>null</code> to use server defaults. Probably only
-	 *             the <code>uid</code>, <code>gid</code> and <code>permissions</code>
-	 *             (remember the server may apply a umask) entries of the {@link SFTPv3FileHandle}
-	 *             structure make sense. You need only to set those fields where you want
-	 *             to override the server's defaults.
-	 * @return a SFTPv3FileHandle handle
-	 * @throws IOException
-	 */
-	public SFTPv3FileHandle createFileTruncate(String fileName, SFTPv3FileAttributes attr) throws IOException
-	{
-		return openFile(fileName, 0x00000018 | 0x00000003, attr); // SSH_FXF_CREAT | SSH_FXF_TRUNC | SSH_FXF_READ | SSH_FXF_WRITE
-	}
-
-	private byte[] createAttrs(SFTPv3FileAttributes attr)
-	{
-		TypesWriter tw = new TypesWriter();
-
-		int attrFlags = 0;
-
-		if (attr == null)
-		{
-			tw.writeUINT32(0);
-		}
-		else
-		{
-			if (attr.size != null)
-				attrFlags = attrFlags | AttribFlags.SSH_FILEXFER_ATTR_SIZE;
-
-			if ((attr.uid != null) && (attr.gid != null))
-				attrFlags = attrFlags | AttribFlags.SSH_FILEXFER_ATTR_V3_UIDGID;
-
-			if (attr.permissions != null)
-				attrFlags = attrFlags | AttribFlags.SSH_FILEXFER_ATTR_PERMISSIONS;
-
-			if ((attr.atime != null) && (attr.mtime != null))
-				attrFlags = attrFlags | AttribFlags.SSH_FILEXFER_ATTR_V3_ACMODTIME;
-
-			tw.writeUINT32(attrFlags);
-
-			if (attr.size != null)
-				tw.writeUINT64(attr.size.longValue());
-
-			if ((attr.uid != null) && (attr.gid != null))
-			{
-				tw.writeUINT32(attr.uid.intValue());
-				tw.writeUINT32(attr.gid.intValue());
-			}
-
-			if (attr.permissions != null)
-				tw.writeUINT32(attr.permissions.intValue());
-
-			if ((attr.atime != null) && (attr.mtime != null))
-			{
-				tw.writeUINT32(attr.atime.intValue());
-				tw.writeUINT32(attr.mtime.intValue());
-			}
-		}
-
-		return tw.getBytes();
-	}
-
-	private SFTPv3FileHandle openFile(String fileName, int flags, SFTPv3FileAttributes attr) throws IOException
-	{
-		int req_id = generateNextRequestID();
-
-		TypesWriter tw = new TypesWriter();
-		tw.writeString(fileName, charsetName);
-		tw.writeUINT32(flags);
-		tw.writeBytes(createAttrs(attr));
-
-		if (debug != null)
-		{
-			debug.println("Sending SSH_FXP_OPEN...");
-			debug.flush();
-		}
-
-		sendMessage(Packet.SSH_FXP_OPEN, req_id, tw.getBytes());
-
-		byte[] resp = receiveMessage(34000);
-
-		TypesReader tr = new TypesReader(resp);
-
-		int t = tr.readByte();
-
-		int rep_id = tr.readUINT32();
-		if (rep_id != req_id)
-			throw new IOException("The server sent an invalid id field.");
-
-		if (t == Packet.SSH_FXP_HANDLE)
-		{
-			if (debug != null)
-			{
-				debug.println("Got SSH_FXP_HANDLE.");
-				debug.flush();
-			}
-
-			return new SFTPv3FileHandle(this, tr.readByteString());
-		}
-
-		if (t != Packet.SSH_FXP_STATUS)
-			throw new IOException("The SFTP server sent an unexpected packet type (" + t + ")");
-
-		int errorCode = tr.readUINT32();
-		String errorMessage = tr.readString();
-
-		throw new SFTPException(errorMessage, errorCode);
-	}
-
-	/**
-	 * Read bytes from a file. No more than 32768 bytes may be read at once.
-	 * Be aware that the semantics of read() are different than for Java streams.
-	 * <p>
-	 * <ul>
-	 * <li>The server will read as many bytes as it can from the file (up to <code>len</code>),
-	 * and return them.</li>
-	 * <li>If EOF is encountered before reading any data, <code>-1</code> is returned.
-	 * <li>If an error occurs, an exception is thrown</li>.
-	 * <li>For normal disk files, it is guaranteed that the server will return the specified
-	 * number of bytes, or up to end of file. For, e.g., device files this may return
-	 * fewer bytes than requested.</li>
-	 * </ul>
-	 * 
-	 * @param handle a SFTPv3FileHandle handle
-	 * @param fileOffset offset (in bytes) in the file
-	 * @param dst the destination byte array
-	 * @param dstoff offset in the destination byte array
-	 * @param len how many bytes to read, 0 &lt; len &lt;= 32768 bytes
-	 * @return the number of bytes that could be read, may be less than requested if
-	 *         the end of the file is reached, -1 is returned in case of <code>EOF</code>
-	 * @throws IOException
-	 */
-	public int read(SFTPv3FileHandle handle, long fileOffset, byte[] dst, int dstoff, int len) throws IOException
-	{
-		checkHandleValidAndOpen(handle);
-
-		if ((len > 32768) || (len <= 0))
-			throw new IllegalArgumentException("invalid len argument");
-
-		int req_id = generateNextRequestID();
-
-		TypesWriter tw = new TypesWriter();
-		tw.writeString(handle.fileHandle, 0, handle.fileHandle.length);
-		tw.writeUINT64(fileOffset);
-		tw.writeUINT32(len);
-
-		if (debug != null)
-		{
-			debug.println("Sending SSH_FXP_READ...");
-			debug.flush();
-		}
-
-		sendMessage(Packet.SSH_FXP_READ, req_id, tw.getBytes());
-
-		byte[] resp = receiveMessage(34000);
-
-		TypesReader tr = new TypesReader(resp);
-
-		int t = tr.readByte();
-
-		int rep_id = tr.readUINT32();
-		if (rep_id != req_id)
-			throw new IOException("The server sent an invalid id field.");
-
-		if (t == Packet.SSH_FXP_DATA)
-		{
-			if (debug != null)
-			{
-				debug.println("Got SSH_FXP_DATA...");
-				debug.flush();
-			}
-
-			int readLen = tr.readUINT32();
-
-			if ((readLen < 0) || (readLen > len))
-				throw new IOException("The server sent an invalid length field.");
-
-			tr.readBytes(dst, dstoff, readLen);
-
-			return readLen;
-		}
-
-		if (t != Packet.SSH_FXP_STATUS)
-			throw new IOException("The SFTP server sent an unexpected packet type (" + t + ")");
-
-		int errorCode = tr.readUINT32();
-
-		if (errorCode == ErrorCodes.SSH_FX_EOF)
-		{
-			if (debug != null)
-			{
-				debug.println("Got SSH_FX_EOF.");
-				debug.flush();
-			}
-
-			return -1;
-		}
-
-		String errorMessage = tr.readString();
-
-		throw new SFTPException(errorMessage, errorCode);
-	}
-
-	/**
-	 * Write bytes to a file. If <code>len</code> &gt; 32768, then the write operation will
-	 * be split into multiple writes.
-	 * 
-	 * @param handle a SFTPv3FileHandle handle.
-	 * @param fileOffset offset (in bytes) in the file.
-	 * @param src the source byte array.
-	 * @param srcoff offset in the source byte array.
-	 * @param len how many bytes to write.
-	 * @throws IOException
-	 */
-	public void write(SFTPv3FileHandle handle, long fileOffset, byte[] src, int srcoff, int len) throws IOException
-	{
-		checkHandleValidAndOpen(handle);
-
-		while (len > 0)
-		{
-			int writeRequestLen = len;
-
-			if (writeRequestLen > 32768)
-				writeRequestLen = 32768;
-
-			int req_id = generateNextRequestID();
-
-			TypesWriter tw = new TypesWriter();
-			tw.writeString(handle.fileHandle, 0, handle.fileHandle.length);
-			tw.writeUINT64(fileOffset);
-			tw.writeString(src, srcoff, writeRequestLen);
-
-			if (debug != null)
-			{
-				debug.println("Sending SSH_FXP_WRITE...");
-				debug.flush();
-			}
-
-			sendMessage(Packet.SSH_FXP_WRITE, req_id, tw.getBytes());
-
-			fileOffset += writeRequestLen;
-
-			srcoff += writeRequestLen;
-			len -= writeRequestLen;
-
-			byte[] resp = receiveMessage(34000);
-
-			TypesReader tr = new TypesReader(resp);
-
-			int t = tr.readByte();
-
-			int rep_id = tr.readUINT32();
-			if (rep_id != req_id)
-				throw new IOException("The server sent an invalid id field.");
-
-			if (t != Packet.SSH_FXP_STATUS)
-				throw new IOException("The SFTP server sent an unexpected packet type (" + t + ")");
-
-			int errorCode = tr.readUINT32();
-
-			if (errorCode == ErrorCodes.SSH_FX_OK)
-				continue;
-
-			String errorMessage = tr.readString();
-
-			throw new SFTPException(errorMessage, errorCode);
-		}
-	}
-
-	/**
-	 * Close a file.
-	 * 
-	 * @param handle a SFTPv3FileHandle handle
-	 * @throws IOException
-	 */
-	public void closeFile(SFTPv3FileHandle handle) throws IOException
-	{
-		if (handle == null)
-			throw new IllegalArgumentException("the handle argument may not be null");
-
-		try
-		{
-			if (handle.isClosed == false)
-			{
-				closeHandle(handle.fileHandle);
-			}
-		}
-		finally
-		{
-			handle.isClosed = true;
-		}
-	}
-}
->>>>>>> 716cdaa4
+}