<<<<<<< HEAD
package net.sourceforge.jsocks;
import java.io.IOException;
import java.io.InputStream;
import java.io.OutputStream;
import java.net.InetAddress;
import java.net.Socket;
import java.net.SocketException;
import java.net.UnknownHostException;
import java.util.Enumeration;
import java.util.Hashtable;

/**
 SOCKS5 Proxy.
*/

public class Socks5Proxy extends Proxy implements Cloneable{

//Data members
   private Hashtable<Integer, Authentication> authMethods = new Hashtable<Integer, Authentication>();
   private int selectedMethod;

   boolean resolveAddrLocally = true;
   UDPEncapsulation udp_encapsulation=null;


//Public Constructors
//====================

   /**
     Creates SOCKS5 proxy.
     @param proxyHost Host on which a Proxy server runs.
     @param proxyPort Port on which a Proxy server listens for connections.
     @throws UnknownHostException If proxyHost can't be resolved.
   */
   public Socks5Proxy(String proxyHost,int proxyPort)
          throws UnknownHostException{
      super(proxyHost,proxyPort);
      version = 5;
      setAuthenticationMethod(0,new AuthenticationNone());
   }


   /**
     Creates SOCKS5 proxy.
     @param proxyIP Host on which a Proxy server runs.
     @param proxyPort Port on which a Proxy server listens for connections.
   */
   public Socks5Proxy(InetAddress proxyIP,int proxyPort){
      super(proxyIP,proxyPort);
      version = 5;
      setAuthenticationMethod(0,new AuthenticationNone());
   }


//Public instance methods
//========================


   /**
    * Wether to resolve address locally or to let proxy do so.
      <p>
      SOCKS5 protocol allows to send host names rather then IPs in the
      requests, this option controls wether the hostnames should be send
      to the proxy server as names, or should they be resolved locally.
      @param doResolve Wether to perform resolution locally.
      @return Previous settings.
    */
   public boolean resolveAddrLocally(boolean doResolve){
      boolean old = resolveAddrLocally;
      resolveAddrLocally = doResolve;
      return old;
   }
   /**
    Get current setting on how the addresses should be handled.
    @return Current setting for address resolution.
    @see Socks5Proxy#resolveAddrLocally(boolean doResolve)
   */
   public boolean resolveAddrLocally(){
      return resolveAddrLocally;
   }

   /**
     Adds another authentication method.
     @param methodId Authentication method id, see rfc1928
     @param method Implementation of Authentication
     @see Authentication
   */
   public boolean setAuthenticationMethod(int methodId,
                                          Authentication method){
      if(methodId<0 || methodId > 255)
          return false;
      if(method == null){
        //Want to remove a particular method
	return (authMethods.remove(Integer.valueOf(methodId)) != null);
      }else{//Add the method, or rewrite old one
	authMethods.put(Integer.valueOf(methodId),method);
      }
      return true;
   }

   /**
    Get authentication method, which corresponds to given method id
    @param methodId Authentication method id.
    @return Implementation for given method or null, if one was not set.
   */
   public Authentication getAuthenticationMethod(int methodId){
      Object method = authMethods.get(Integer.valueOf(methodId));
      if(method == null) return null;
      return (Authentication)method;
   }

   /**
    Creates a clone of this Proxy.
   */
   @Override
@SuppressWarnings("unchecked")
public Object clone(){
      Socks5Proxy newProxy = new Socks5Proxy(proxyIP,proxyPort);
      newProxy.authMethods = (Hashtable<Integer, Authentication>) this.authMethods.clone();
      newProxy.resolveAddrLocally = resolveAddrLocally;
      newProxy.chainProxy = chainProxy;
      return newProxy;
   }

//Public Static(Class) Methods
//==============================


//Protected Methods
//=================

   @Override
protected Proxy copy(){
       Socks5Proxy copy = new Socks5Proxy(proxyIP,proxyPort);
       copy.authMethods = this.authMethods; //same Hash, no copy
       copy.chainProxy = this.chainProxy;
       copy.resolveAddrLocally = this.resolveAddrLocally;
       return copy;
    }
   /**
    *
    *
    */
   @Override
protected void startSession()throws SocksException{
      super.startSession();
      Authentication auth;
      Socket ps = proxySocket; //The name is too long

      try{

	 byte nMethods = (byte) authMethods.size();  //Number of methods

         byte[] buf = new byte[2+nMethods]; //2 is for VER,NMETHODS
         buf[0] = (byte) version;
         buf[1] = nMethods;                 //Number of methods
         int i=2;

         Enumeration<Integer> ids = authMethods.keys();
         while(ids.hasMoreElements())
            buf[i++] = (byte)ids.nextElement().intValue();

         out.write(buf);
         out.flush();

         int versionNumber  = in.read();
         selectedMethod = in.read();

         if(versionNumber < 0 || selectedMethod < 0){
           //EOF condition was reached
           endSession();
           throw(new SocksException(SOCKS_PROXY_IO_ERROR,
                 "Connection to proxy lost."));
         }
         if(versionNumber < version){
           //What should we do??
         }
         if(selectedMethod == 0xFF){ //No method selected
            ps.close();
            throw ( new SocksException(SOCKS_AUTH_NOT_SUPPORTED));
         }

         auth = getAuthenticationMethod(selectedMethod);
         if(auth == null){
            //This shouldn't happen, unless method was removed by other
            //thread, or the server stuffed up
            throw(new SocksException(SOCKS_JUST_ERROR,
                      "Speciefied Authentication not found!"));
         }
         Object[] in_out = auth.doSocksAuthentication(selectedMethod,ps);
         if(in_out == null){
            //Authentication failed by some reason
            throw(new SocksException(SOCKS_AUTH_FAILURE));
         }
         //Most authentication methods are expected to return
         //simply the input/output streams associated with
         //the socket. However if the auth. method requires
         //some kind of encryption/decryption being done on the
         //connection it should provide classes to handle I/O.

         in = (InputStream) in_out[0];
         out = (OutputStream) in_out[1];
         if(in_out.length > 2)
            udp_encapsulation = (UDPEncapsulation) in_out[2];

      }catch(SocksException s_ex){
         throw s_ex;
      }catch(UnknownHostException uh_ex){
         throw(new SocksException(SOCKS_PROXY_NO_CONNECT));
      }catch(SocketException so_ex){
         throw(new SocksException(SOCKS_PROXY_NO_CONNECT));
      }catch(IOException io_ex){
         //System.err.println(io_ex);
         throw(new SocksException(SOCKS_PROXY_IO_ERROR,""+io_ex));
      }
   }

   @Override
protected ProxyMessage formMessage(int cmd,InetAddress ip,int port){
       return new Socks5Message(cmd,ip,port);
   }
   @Override
protected ProxyMessage formMessage(int cmd,String host,int port)
             throws UnknownHostException{
       if(resolveAddrLocally)
          return formMessage(cmd,InetAddress.getByName(host),port);
       else
          return new Socks5Message(cmd,host,port);
   }
   @Override
protected ProxyMessage formMessage(InputStream in)
             throws SocksException,
                    IOException{
       return new Socks5Message(in);
   }

}
=======
package net.sourceforge.jsocks;
import java.io.IOException;
import java.io.InputStream;
import java.io.OutputStream;
import java.net.InetAddress;
import java.net.Socket;
import java.net.SocketException;
import java.net.UnknownHostException;
import java.util.Enumeration;
import java.util.Hashtable;

/**
 SOCKS5 Proxy.
*/

public class Socks5Proxy extends Proxy implements Cloneable{

//Data members
   private Hashtable<Integer, Authentication> authMethods = new Hashtable<Integer, Authentication>();
   private int selectedMethod;

   boolean resolveAddrLocally = true;
   UDPEncapsulation udp_encapsulation=null;


//Public Constructors
//====================

   /**
     Creates SOCKS5 proxy.
     @param proxyHost Host on which a Proxy server runs.
     @param proxyPort Port on which a Proxy server listens for connections.
     @throws UnknownHostException If proxyHost can't be resolved.
   */
   public Socks5Proxy(String proxyHost,int proxyPort)
          throws UnknownHostException{ 
      super(proxyHost,proxyPort);
      version = 5;
      setAuthenticationMethod(0,new AuthenticationNone());
   }


   /**
     Creates SOCKS5 proxy.
     @param proxyIP Host on which a Proxy server runs.
     @param proxyPort Port on which a Proxy server listens for connections.
   */
   public Socks5Proxy(InetAddress proxyIP,int proxyPort){
      super(proxyIP,proxyPort);
      version = 5;
      setAuthenticationMethod(0,new AuthenticationNone());
   }


//Public instance methods
//========================


   /**
    * Wether to resolve address locally or to let proxy do so.
      <p>
      SOCKS5 protocol allows to send host names rather then IPs in the
      requests, this option controls wether the hostnames should be send
      to the proxy server as names, or should they be resolved locally.
      @param doResolve Wether to perform resolution locally.
      @return Previous settings.
    */
   public boolean resolveAddrLocally(boolean doResolve){
      boolean old = resolveAddrLocally;
      resolveAddrLocally = doResolve;
      return old;
   }
   /**
    Get current setting on how the addresses should be handled.
    @return Current setting for address resolution.
    @see Socks5Proxy#resolveAddrLocally(boolean doResolve)
   */
   public boolean resolveAddrLocally(){
      return resolveAddrLocally;
   }

   /**
     Adds another authentication method.
     @param methodId Authentication method id, see rfc1928
     @param method Implementation of Authentication
     @see Authentication
   */
   public boolean setAuthenticationMethod(int methodId,
                                          Authentication method){
      if(methodId<0 || methodId > 255)
          return false;
      if(method == null){
        //Want to remove a particular method
	return (authMethods.remove(new Integer(methodId)) != null);
      }else{//Add the method, or rewrite old one
	authMethods.put(new Integer(methodId),method);
      }
      return true;
   }
   
   /**
    Get authentication method, which corresponds to given method id
    @param methodId Authentication method id.
    @return Implementation for given method or null, if one was not set.
   */
   public Authentication getAuthenticationMethod(int methodId){
      Object method = authMethods.get(new Integer(methodId));
      if(method == null) return null;
      return (Authentication)method;
   }

   /**
    Creates a clone of this Proxy.
   */
   @SuppressWarnings("unchecked")
public Object clone(){
      Socks5Proxy newProxy = new Socks5Proxy(proxyIP,proxyPort);
      newProxy.authMethods = (Hashtable<Integer, Authentication>) this.authMethods.clone();
      newProxy.resolveAddrLocally = resolveAddrLocally;
      newProxy.chainProxy = chainProxy;
      return newProxy;
   }

//Public Static(Class) Methods
//==============================


//Protected Methods
//=================

   protected Proxy copy(){
       Socks5Proxy copy = new Socks5Proxy(proxyIP,proxyPort);
       copy.authMethods = this.authMethods; //same Hash, no copy
       copy.chainProxy = this.chainProxy;
       copy.resolveAddrLocally = this.resolveAddrLocally;
       return copy;
    }
   /**
    *
    *
    */
   protected void startSession()throws SocksException{
      super.startSession();
      Authentication auth;
      Socket ps = proxySocket; //The name is too long

      try{

	 byte nMethods = (byte) authMethods.size();  //Number of methods

         byte[] buf = new byte[2+nMethods]; //2 is for VER,NMETHODS
         buf[0] = (byte) version;
         buf[1] = nMethods;                 //Number of methods 
         int i=2;

         Enumeration<Integer> ids = authMethods.keys();
         while(ids.hasMoreElements())
            buf[i++] = (byte)((Integer)ids.nextElement()).intValue();

         out.write(buf);
         out.flush();

         int versionNumber  = in.read();
         selectedMethod = in.read();

         if(versionNumber < 0 || selectedMethod < 0){
           //EOF condition was reached
           endSession();
           throw(new SocksException(SOCKS_PROXY_IO_ERROR,
                 "Connection to proxy lost."));
         }
         if(versionNumber < version){
           //What should we do??
         }
         if(selectedMethod == 0xFF){ //No method selected
            ps.close();
            throw ( new SocksException(SOCKS_AUTH_NOT_SUPPORTED));
         }

         auth = getAuthenticationMethod(selectedMethod);
         if(auth == null){
            //This shouldn't happen, unless method was removed by other
            //thread, or the server stuffed up
            throw(new SocksException(SOCKS_JUST_ERROR,
                      "Speciefied Authentication not found!"));
         }
         Object[] in_out = auth.doSocksAuthentication(selectedMethod,ps);
         if(in_out == null){
            //Authentication failed by some reason
            throw(new SocksException(SOCKS_AUTH_FAILURE));
         }
         //Most authentication methods are expected to return
         //simply the input/output streams associated with
         //the socket. However if the auth. method requires
         //some kind of encryption/decryption being done on the
         //connection it should provide classes to handle I/O.

         in = (InputStream) in_out[0];
         out = (OutputStream) in_out[1];
         if(in_out.length > 2) 
            udp_encapsulation = (UDPEncapsulation) in_out[2];

      }catch(SocksException s_ex){
         throw s_ex;
      }catch(UnknownHostException uh_ex){
         throw(new SocksException(SOCKS_PROXY_NO_CONNECT));
      }catch(SocketException so_ex){
         throw(new SocksException(SOCKS_PROXY_NO_CONNECT));
      }catch(IOException io_ex){
         //System.err.println(io_ex);
         throw(new SocksException(SOCKS_PROXY_IO_ERROR,""+io_ex));
      }
   }

   protected ProxyMessage formMessage(int cmd,InetAddress ip,int port){
       return new Socks5Message(cmd,ip,port);
   }
   protected ProxyMessage formMessage(int cmd,String host,int port)
             throws UnknownHostException{
       if(resolveAddrLocally)
          return formMessage(cmd,InetAddress.getByName(host),port);
       else
          return new Socks5Message(cmd,host,port);
   }
   protected ProxyMessage formMessage(InputStream in)
             throws SocksException,
                    IOException{
       return new Socks5Message(in);
   }

}
>>>>>>> 716cdaa4
<|MERGE_RESOLUTION|>--- conflicted
+++ resolved
@@ -1,4 +1,3 @@
-<<<<<<< HEAD
 package net.sourceforge.jsocks;
 import java.io.IOException;
 import java.io.InputStream;
@@ -235,237 +234,4 @@
        return new Socks5Message(in);
    }
 
-}
-=======
-package net.sourceforge.jsocks;
-import java.io.IOException;
-import java.io.InputStream;
-import java.io.OutputStream;
-import java.net.InetAddress;
-import java.net.Socket;
-import java.net.SocketException;
-import java.net.UnknownHostException;
-import java.util.Enumeration;
-import java.util.Hashtable;
-
-/**
- SOCKS5 Proxy.
-*/
-
-public class Socks5Proxy extends Proxy implements Cloneable{
-
-//Data members
-   private Hashtable<Integer, Authentication> authMethods = new Hashtable<Integer, Authentication>();
-   private int selectedMethod;
-
-   boolean resolveAddrLocally = true;
-   UDPEncapsulation udp_encapsulation=null;
-
-
-//Public Constructors
-//====================
-
-   /**
-     Creates SOCKS5 proxy.
-     @param proxyHost Host on which a Proxy server runs.
-     @param proxyPort Port on which a Proxy server listens for connections.
-     @throws UnknownHostException If proxyHost can't be resolved.
-   */
-   public Socks5Proxy(String proxyHost,int proxyPort)
-          throws UnknownHostException{ 
-      super(proxyHost,proxyPort);
-      version = 5;
-      setAuthenticationMethod(0,new AuthenticationNone());
-   }
-
-
-   /**
-     Creates SOCKS5 proxy.
-     @param proxyIP Host on which a Proxy server runs.
-     @param proxyPort Port on which a Proxy server listens for connections.
-   */
-   public Socks5Proxy(InetAddress proxyIP,int proxyPort){
-      super(proxyIP,proxyPort);
-      version = 5;
-      setAuthenticationMethod(0,new AuthenticationNone());
-   }
-
-
-//Public instance methods
-//========================
-
-
-   /**
-    * Wether to resolve address locally or to let proxy do so.
-      <p>
-      SOCKS5 protocol allows to send host names rather then IPs in the
-      requests, this option controls wether the hostnames should be send
-      to the proxy server as names, or should they be resolved locally.
-      @param doResolve Wether to perform resolution locally.
-      @return Previous settings.
-    */
-   public boolean resolveAddrLocally(boolean doResolve){
-      boolean old = resolveAddrLocally;
-      resolveAddrLocally = doResolve;
-      return old;
-   }
-   /**
-    Get current setting on how the addresses should be handled.
-    @return Current setting for address resolution.
-    @see Socks5Proxy#resolveAddrLocally(boolean doResolve)
-   */
-   public boolean resolveAddrLocally(){
-      return resolveAddrLocally;
-   }
-
-   /**
-     Adds another authentication method.
-     @param methodId Authentication method id, see rfc1928
-     @param method Implementation of Authentication
-     @see Authentication
-   */
-   public boolean setAuthenticationMethod(int methodId,
-                                          Authentication method){
-      if(methodId<0 || methodId > 255)
-          return false;
-      if(method == null){
-        //Want to remove a particular method
-	return (authMethods.remove(new Integer(methodId)) != null);
-      }else{//Add the method, or rewrite old one
-	authMethods.put(new Integer(methodId),method);
-      }
-      return true;
-   }
-   
-   /**
-    Get authentication method, which corresponds to given method id
-    @param methodId Authentication method id.
-    @return Implementation for given method or null, if one was not set.
-   */
-   public Authentication getAuthenticationMethod(int methodId){
-      Object method = authMethods.get(new Integer(methodId));
-      if(method == null) return null;
-      return (Authentication)method;
-   }
-
-   /**
-    Creates a clone of this Proxy.
-   */
-   @SuppressWarnings("unchecked")
-public Object clone(){
-      Socks5Proxy newProxy = new Socks5Proxy(proxyIP,proxyPort);
-      newProxy.authMethods = (Hashtable<Integer, Authentication>) this.authMethods.clone();
-      newProxy.resolveAddrLocally = resolveAddrLocally;
-      newProxy.chainProxy = chainProxy;
-      return newProxy;
-   }
-
-//Public Static(Class) Methods
-//==============================
-
-
-//Protected Methods
-//=================
-
-   protected Proxy copy(){
-       Socks5Proxy copy = new Socks5Proxy(proxyIP,proxyPort);
-       copy.authMethods = this.authMethods; //same Hash, no copy
-       copy.chainProxy = this.chainProxy;
-       copy.resolveAddrLocally = this.resolveAddrLocally;
-       return copy;
-    }
-   /**
-    *
-    *
-    */
-   protected void startSession()throws SocksException{
-      super.startSession();
-      Authentication auth;
-      Socket ps = proxySocket; //The name is too long
-
-      try{
-
-	 byte nMethods = (byte) authMethods.size();  //Number of methods
-
-         byte[] buf = new byte[2+nMethods]; //2 is for VER,NMETHODS
-         buf[0] = (byte) version;
-         buf[1] = nMethods;                 //Number of methods 
-         int i=2;
-
-         Enumeration<Integer> ids = authMethods.keys();
-         while(ids.hasMoreElements())
-            buf[i++] = (byte)((Integer)ids.nextElement()).intValue();
-
-         out.write(buf);
-         out.flush();
-
-         int versionNumber  = in.read();
-         selectedMethod = in.read();
-
-         if(versionNumber < 0 || selectedMethod < 0){
-           //EOF condition was reached
-           endSession();
-           throw(new SocksException(SOCKS_PROXY_IO_ERROR,
-                 "Connection to proxy lost."));
-         }
-         if(versionNumber < version){
-           //What should we do??
-         }
-         if(selectedMethod == 0xFF){ //No method selected
-            ps.close();
-            throw ( new SocksException(SOCKS_AUTH_NOT_SUPPORTED));
-         }
-
-         auth = getAuthenticationMethod(selectedMethod);
-         if(auth == null){
-            //This shouldn't happen, unless method was removed by other
-            //thread, or the server stuffed up
-            throw(new SocksException(SOCKS_JUST_ERROR,
-                      "Speciefied Authentication not found!"));
-         }
-         Object[] in_out = auth.doSocksAuthentication(selectedMethod,ps);
-         if(in_out == null){
-            //Authentication failed by some reason
-            throw(new SocksException(SOCKS_AUTH_FAILURE));
-         }
-         //Most authentication methods are expected to return
-         //simply the input/output streams associated with
-         //the socket. However if the auth. method requires
-         //some kind of encryption/decryption being done on the
-         //connection it should provide classes to handle I/O.
-
-         in = (InputStream) in_out[0];
-         out = (OutputStream) in_out[1];
-         if(in_out.length > 2) 
-            udp_encapsulation = (UDPEncapsulation) in_out[2];
-
-      }catch(SocksException s_ex){
-         throw s_ex;
-      }catch(UnknownHostException uh_ex){
-         throw(new SocksException(SOCKS_PROXY_NO_CONNECT));
-      }catch(SocketException so_ex){
-         throw(new SocksException(SOCKS_PROXY_NO_CONNECT));
-      }catch(IOException io_ex){
-         //System.err.println(io_ex);
-         throw(new SocksException(SOCKS_PROXY_IO_ERROR,""+io_ex));
-      }
-   }
-
-   protected ProxyMessage formMessage(int cmd,InetAddress ip,int port){
-       return new Socks5Message(cmd,ip,port);
-   }
-   protected ProxyMessage formMessage(int cmd,String host,int port)
-             throws UnknownHostException{
-       if(resolveAddrLocally)
-          return formMessage(cmd,InetAddress.getByName(host),port);
-       else
-          return new Socks5Message(cmd,host,port);
-   }
-   protected ProxyMessage formMessage(InputStream in)
-             throws SocksException,
-                    IOException{
-       return new Socks5Message(in);
-   }
-
-}
->>>>>>> 716cdaa4
+}