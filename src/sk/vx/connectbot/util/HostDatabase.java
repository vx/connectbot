--- conflicted
+++ resolved
@@ -46,11 +46,7 @@
 	public final static String TAG = "ConnectBot.HostDatabase";
 
 	public final static String DB_NAME = "hosts";
-<<<<<<< HEAD
-	public final static int DB_VERSION = 23;
-=======
 	public final static int DB_VERSION = 24;
->>>>>>> 5f70cc01
 
 	public final static String TABLE_HOSTS = "hosts";
 	public final static String FIELD_HOST_NICKNAME = "nickname";
@@ -280,12 +276,9 @@
 					+ " ADD COLUMN " + FIELD_HOST_X11HOST + " TEXT DEFAULT '" + X11HOST_DEFAULT + "'");
 			db.execSQL("ALTER TABLE " + TABLE_HOSTS
 					+ " ADD COLUMN " + FIELD_HOST_X11PORT + " INTEGER DEFAULT " + X11PORT_DEFAULT);
-<<<<<<< HEAD
-=======
 		case 23:
 			db.execSQL("ALTER TABLE " + TABLE_HOSTS
 					+ " ADD COLUMN " + FIELD_HOST_HTTPPROXY + " TEXT");
->>>>>>> 5f70cc01
 		}
 	}
 
